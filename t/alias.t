use strict;
use warnings;
use FindBin ();
use File::Spec;
use Test::More tests => 16;
use Shell::Guess;
use Shell::Config::Generate;

require "$FindBin::Bin/common.pl";
my $dir = tempdir();

my $config = eval { Shell::Config::Generate->new };  
isa_ok $config, 'Shell::Config::Generate';

my $script_name = File::Spec->catfile($dir, 'fooecho.pl');
do {
  open my $fh, '>', $script_name;
  print $fh join("\n", 'use strict;',
                       'use warnings;',
                       'use Data::Dumper;',
                       'print Dumper(\@ARGV);',
                       '',
  );
  close $fh;
};

eval { $config->set_alias("myecho1", "$^X $script_name f00f") };
is $@, '', 'set_alias';

<<<<<<< HEAD
foreach my $shell (qw( tcsh csh bsd-csh bash sh zsh cmd.exe command.com ksh 44bsd-csh jsh powershell.exe fish ))
=======
foreach my $shell (qw( tcsh csh bsd-csh bash sh zsh cmd.exe command.com ksh 44bsd-csh jsh ))
>>>>>>> 6fe5758c
{
  subtest $shell => sub {
    my $shell_path = find_shell($shell);
    my $guess = TestLib::get_guess($shell);
    note $config->generate($guess);
    plan skip_all => "no $shell found" unless defined $shell_path;
    plan skip_all => "not testing sh in case it doesn't support aliases" if $shell eq 'sh';
    plan skip_all => "alias may not work with non-interactive cmd.exe or command.com"
      if $shell eq 'cmd.exe' || $shell eq 'command.com';
    plan skip_all => "skipping powershell on cygwin"
      if $shell eq 'powershell.exe' && $^O eq 'cygwin';
    my $list = get_env($config, $shell, $shell_path, 'myecho1 one two three');
    is_deeply $list, [ qw( f00f one two three )], 'arguments match';
  };
}

subtest 'powershell.exe' => sub {
  my $shell = 'powershell.exe';
  my $shell_path = find_shell($shell);
  my $guess = TestLib::get_guess($shell);
  
  if($^O eq 'cygwin')
  {
    $config = Shell::Config::Generate->new;
    $config->set_alias("myecho1", sprintf("%s %s f00f", map { Cygwin::posix_to_win_path($_) } $^X, $script_name ));
  }
  
  note $config->generate($guess);
  plan skip_all => "no powershell.exe found" unless defined $shell_path;
  
  my $list = get_env($config, $shell, $shell_path, 'myecho1 one two three');
  is_deeply $list, [ qw( f00f one two three )], 'arguments match';  
};<|MERGE_RESOLUTION|>--- conflicted
+++ resolved
@@ -2,7 +2,7 @@
 use warnings;
 use FindBin ();
 use File::Spec;
-use Test::More tests => 16;
+use Test::More tests => 17;
 use Shell::Guess;
 use Shell::Config::Generate;
 
@@ -27,11 +27,7 @@
 eval { $config->set_alias("myecho1", "$^X $script_name f00f") };
 is $@, '', 'set_alias';
 
-<<<<<<< HEAD
 foreach my $shell (qw( tcsh csh bsd-csh bash sh zsh cmd.exe command.com ksh 44bsd-csh jsh powershell.exe fish ))
-=======
-foreach my $shell (qw( tcsh csh bsd-csh bash sh zsh cmd.exe command.com ksh 44bsd-csh jsh ))
->>>>>>> 6fe5758c
 {
   subtest $shell => sub {
     my $shell_path = find_shell($shell);
