--- conflicted
+++ resolved
@@ -1,7 +1,7 @@
 use strict;
 use warnings;
 use constant tests_per_shell => 2;
-use constant number_of_shells => 12;
+use constant number_of_shells => 13;
 use Test::More tests => (tests_per_shell * number_of_shells) + 3;
 use Shell::Config::Generate;
 use FindBin ();
@@ -25,15 +25,14 @@
 
 $config->append_path( FOO_PATH2 => qw( foo bar baz ) );
 
-<<<<<<< HEAD
-foreach my $shell (qw( tcsh csh bsd-csh bash sh zsh cmd.exe command.com ksh 44bsd-csh jsh fish ))
-=======
-foreach my $shell (qw( tcsh csh bsd-csh bash sh zsh cmd.exe command.com ksh 44bsd-csh jsh powershell.exe ))
->>>>>>> 6fe5758c
+foreach my $shell (qw( tcsh csh bsd-csh bash sh zsh cmd.exe command.com ksh 44bsd-csh jsh powershell.exe fish ))
 {
   my $shell_path = find_shell($shell);
   SKIP: {
     skip "no $shell found", tests_per_shell unless defined $shell_path;
+    skip "bad fish", tests_per_shell
+      if $shell eq 'fish'
+      && bad_fish($shell_path);
 
     my $env = get_env($config, $shell, $shell_path);
 
